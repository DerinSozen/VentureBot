import streamlit as st
import requests
import json
import time
import os
from datetime import datetime

# Configure Streamlit page
st.set_page_config(
    page_title="VentureBots - AI Entrepreneurship Coach",
    page_icon="🚀",
    layout="wide",
    initial_sidebar_state="collapsed"
)

# Configuration
# Use environment variable for backend URL, fallback to localhost
ADK_SERVER_URL = os.getenv("ADK_BACKEND_URL", "http://localhost:8000")

APP_NAME = "manager"

def create_session(user_id, session_id, initial_state=None):
    """Create a new ADK session"""
    if initial_state is None:
        initial_state = {
            "initialized": True,
            "timestamp": datetime.now().isoformat()
        }
    
    url = f"{ADK_SERVER_URL}/apps/{APP_NAME}/users/{user_id}/sessions/{session_id}"
    payload = {"state": initial_state}
    
    try:
        response = requests.post(url, json=payload, timeout=10)
        if response.status_code in [200, 201, 409]:  # 409 means session already exists
            return True, "Session created successfully"
        else:
            return False, f"Failed to create session: {response.text}"
    except requests.exceptions.RequestException as e:
        return False, f"Connection error: {str(e)}"

def send_message_stream(user_id, session_id, message):
    """Send a message to the ADK agent using streaming SSE"""
    url = f"{ADK_SERVER_URL}/run_sse"
    payload = {
        "app_name": APP_NAME,
        "user_id": user_id,
        "session_id": session_id,
        "body": message,
        "new_message": {
            "role": "user",
            "parts": [{
                "text": message
            }]
        },
        "streaming": True
    }
    
    try:
        response = requests.post(url, json=payload, stream=True, timeout=30)
        if response.status_code == 200:
            return True, response
        else:
            return False, f"API Error: {response.text}"
    except requests.exceptions.RequestException as e:
        return False, f"Connection error: {str(e)}"

def parse_sse_stream(response):
    """Parse Server-Sent Events stream"""
    events = []
    for line in response.iter_lines(decode_unicode=True):
        if line.startswith('data: '):
            try:
                event_data = json.loads(line[6:])  # Remove 'data: ' prefix
                events.append(event_data)
            except json.JSONDecodeError:
                continue
    return events

def parse_agent_response(events):
    """Parse ADK events to extract agent response"""
    agent_response = ""
    function_calls = []
    
    for event in events:
        if event.get("content") and event["content"].get("parts"):
            for part in event["content"]["parts"]:
                # Extract text responses from model
                if part.get("text") and event["content"].get("role") == "model":
                    agent_response += part["text"]
                
                # Track function calls
                elif part.get("functionCall"):
                    func_call = part["functionCall"]
                    function_calls.append(f"🔧 Called: {func_call.get('name')}({json.dumps(func_call.get('args', {}))})")
    
    return agent_response.strip(), function_calls

def initialize_session():
    """Initialize session state variables"""
    if "session_created" not in st.session_state:
        st.session_state.session_created = False
    if "messages" not in st.session_state:
        st.session_state.messages = []
    if "user_id" not in st.session_state:
        st.session_state.user_id = f"user_{int(time.time())}"
    if "session_id" not in st.session_state:
        st.session_state.session_id = f"session_{int(time.time())}"

def main():
    st.title("🚀 VentureBots - AI Entrepreneurship Coach")
    
    # Initialize session
    initialize_session()
    
    # Sidebar configuration
    with st.sidebar:
        st.header("🎓 Learning Session")
<<<<<<< HEAD
        st.write("**VentureBot @ Gies College**")
=======
        st.write("**VentureBots by AgentLab @ Gies College**")
>>>>>>> 76e5931d
        st.write(f"**Coach:** {APP_NAME}")
        st.write(f"**Student ID:** {st.session_state.user_id}")
        st.write(f"**Session ID:** {st.session_state.session_id}")
        st.divider()
        st.write("**Server:** " + ADK_SERVER_URL.replace("http://", "").replace("https://", ""))
        
        if st.button("🔄 New Learning Session"):
            st.session_state.messages = []
            st.session_state.session_created = False
            st.session_state.user_id = f"user_{int(time.time())}"
            st.session_state.session_id = f"session_{int(time.time())}"
            st.rerun()
        
        # Session status
        if st.session_state.session_created:
            st.success("✅ Coaching Session Active")
        else:
            st.warning("⏳ Connecting to AI Coaches...")
    
    # Create session if not already created
    if not st.session_state.session_created:
        with st.spinner("Creating session and connecting to VentureBots coaching team..."):
            success, message = create_session(st.session_state.user_id, st.session_state.session_id)
            if success:
                st.session_state.session_created = True
                
                # Send greeting to trigger onboarding agent
                success, response = send_message_stream(
                    st.session_state.user_id,
                    st.session_state.session_id,
                    "hi"  # Send greeting to trigger onboarding
                )
                
                if success:
                    # Process the onboarding response
                    streaming_text = ""
                    try:
                        for line in response.iter_lines(decode_unicode=True):
                            if line.startswith('data: '):
                                try:
                                    event_data = json.loads(line[6:])
                                    if event_data.get("content") and event_data["content"].get("parts"):
                                        for part in event_data["content"]["parts"]:
                                            if part.get("text") and event_data["content"].get("role") == "model":
                                                new_text = part["text"]
                                                if event_data.get("partial", False):
                                                    streaming_text += new_text
                                                else:
                                                    streaming_text = new_text
                                except json.JSONDecodeError:
                                    continue
                        
                        # Add onboarding response to messages
                        if streaming_text.strip():
                            st.session_state.messages.append({
                                "role": "assistant",
                                "content": streaming_text.strip(),
                                "timestamp": datetime.now()
                            })
                    except Exception as e:
                        st.error(f"Failed to get onboarding response: {str(e)}")
                
                st.rerun()
            else:
                st.error(f"Failed to create session: {message}")
                st.stop()
    
    # Display chat messages
    for message in st.session_state.messages:
        with st.chat_message(message["role"]):
            st.write(message["content"])
    
    # Chat input
    if prompt := st.chat_input("Share your entrepreneurship ideas or ask for coaching guidance...", disabled=not st.session_state.session_created):
        # Add user message to chat
        user_message = {
            "role": "user",
            "content": prompt,
            "timestamp": datetime.now()
        }
        st.session_state.messages.append(user_message)
        
        # Display user message
        with st.chat_message("user"):
            st.write(prompt)
        
        # Send message to ADK agent with streaming
        with st.chat_message("assistant"):
            # Create placeholder for streaming response
            response_placeholder = st.empty()
            
            success, response = send_message_stream(
                st.session_state.user_id,
                st.session_state.session_id,
                prompt
            )
            
            if success:
                # Initialize streaming response
                streaming_text = ""
                response_placeholder.write("🤔 Your AI coach is thinking...")
                
                try:
                    # Process SSE stream in real-time
                    for line in response.iter_lines(decode_unicode=True):
                        if line.startswith('data: '):
                            try:
                                event_data = json.loads(line[6:])  # Remove 'data: ' prefix
                                
                                # Extract text from the event
                                if event_data.get("content") and event_data["content"].get("parts"):
                                    for part in event_data["content"]["parts"]:
                                        if part.get("text") and event_data["content"].get("role") == "model":
                                            new_text = part["text"]
                                            # For partial responses, append; for complete responses, use as-is
                                            if event_data.get("partial", False):
                                                streaming_text += new_text
                                            else:
                                                streaming_text = new_text  # Complete response
                                            # Update the display in real-time
                                            response_placeholder.write(streaming_text)
                                            
                            except json.JSONDecodeError:
                                continue
                    
                    # Final response
                    final_response = streaming_text.strip() if streaming_text.strip() else "I processed your request but have no text response."
                    response_placeholder.write(final_response)
                    
                    # Add assistant message to history
                    assistant_message = {
                        "role": "assistant",
                        "content": final_response,
                        "timestamp": datetime.now()
                    }
                    st.session_state.messages.append(assistant_message)
                    
                except Exception as e:
                    error_msg = f"❌ Streaming Error: {str(e)}"
                    response_placeholder.error(error_msg)
                    
                    # Add error message to history
                    error_message = {
                        "role": "assistant",
                        "content": error_msg,
                        "timestamp": datetime.now()
                    }
                    st.session_state.messages.append(error_message)
            
            else:
                error_msg = f"❌ Error: {response}"
                st.error(error_msg)
                
                # Add error message to history
                error_message = {
                    "role": "assistant",
                    "content": error_msg,
                    "timestamp": datetime.now()
                }
                st.session_state.messages.append(error_message)

if __name__ == "__main__":
    main()<|MERGE_RESOLUTION|>--- conflicted
+++ resolved
@@ -116,11 +116,7 @@
     # Sidebar configuration
     with st.sidebar:
         st.header("🎓 Learning Session")
-<<<<<<< HEAD
-        st.write("**VentureBot @ Gies College**")
-=======
         st.write("**VentureBots by AgentLab @ Gies College**")
->>>>>>> 76e5931d
         st.write(f"**Coach:** {APP_NAME}")
         st.write(f"**Student ID:** {st.session_state.user_id}")
         st.write(f"**Session ID:** {st.session_state.session_id}")
